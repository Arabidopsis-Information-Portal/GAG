--- conflicted
+++ resolved
@@ -309,9 +309,6 @@
             for item in ignored:
                 ignored_file.write(item)
 
-<<<<<<< HEAD
-    # Clean up
-=======
     def read_bed_file(self, io_buffer):
         trimlist = []
         for line in io_buffer:
@@ -341,7 +338,6 @@
 
 
 ## Clean up
->>>>>>> 00db87c2
 
     def remove_empty_features(self, seq):
         """Removes any empty mRNAs or genes from a seq and adds them to self.removed_features."""
