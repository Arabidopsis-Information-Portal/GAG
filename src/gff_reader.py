--- conflicted
+++ resolved
@@ -234,14 +234,9 @@
         if ltype == 'gene' or ltype == 'pseudogene':
             self.process_gene_line(line, ltype)
             return True
-<<<<<<< HEAD
         elif ltype in ('mRNA', 'tRNA', 'rRNA', 'ncRNA', 'snRNA', 'snoRNA', 'miRNA'):
             if ltype in ('snRNA', 'snoRNA', 'miRNA'):
                 ltype = 'ncRNA'
-=======
-        elif ltype == 'mRNA' or ltype == 'tRNA' or ltype == 'rRNA' or ltype == 'ncRNA' or\
-             ltype == 'miRNA' or ltype == 'snRNA':
->>>>>>> 35f303cf
             self.process_rna_line(line, ltype)
             return True
         elif ltype == 'CDS':
