#!/usr/bin/env python
# coding=utf-8

import math


class GenePart(object):
    def __init__(self, feature_type='', identifier=None,
                 indices=None, score=None, strand='+', parent_id=None, name=None):
        self.feature_type = feature_type
        self.identifier = []
        if identifier is not None:
            self.identifier.append(identifier)
        self.indices = []
        if indices is not None:
            self.indices.append(indices)
        self.score = []
        if score is not None:
            self.score.append(score)
        self.strand = strand  # Defauts to positive strand (?)
        self.parent_id = parent_id
        self.annotations = []
        self.name = name

    def __str__(self):
        """Returns string representation of a GenePart.

        String contains the type of feature and the identifier for its first segment.
        """
        result = self.feature_type + " (first ID="
        result += str(self.identifier[0]) + ")"
        return result

    def add_indices(self, ind):
        """Adds an index pair to the GenePart's indices list.

        Also sorts the indices afterward in case a pair is added out of order.
        """
        if isinstance(ind, list) and len(ind) is 2:
            self.indices.append(ind)
        else:
            raise ValueError()

    def add_identifier(self, identifier):
        """Adds an identifier to the GenePart's list of identifiers."""
        self.identifier.append(identifier)

    def add_score(self, score):
        """Adds a score to the GenePart's list of scores."""
        self.score.append(score)

    def sort_attributes(self):
        """Sorts indices, keeping identifiers with their corresponding index pair.

        If GenePart contains 'scores' they are kept sorted, too.
        """
        sort_scores = False
        length = len(self.indices)
        if length != len(self.identifier):
            return
        if length == len(self.score):
            sort_scores = True
        # Build a list of lists where each entry is
        # composed of attributes
        all_attributes = []
        for i in xrange(length):
            all_attributes.append([self.indices[i][0], self.indices[i][1],
<<<<<<< HEAD
                                   self.identifier[i]])
=======
                self.identifier[i]])
>>>>>>> 00db87c2
            if sort_scores:
                all_attributes[i].append(self.score[i])

        # Sort that list (by first index in each index_pair)
        all_attributes.sort()
        # Repopulate the attributes
        for i in xrange(length):
            self.indices[i] = [all_attributes[i][0], all_attributes[i][1]]
            self.identifier[i] = all_attributes[i][2]
            if sort_scores:
                self.score[i] = all_attributes[i][3]

    def add_annotation(self, key, value):
        """Adds an annotation key, value pair to the GenePart.

        Args:
            key: a string indicating the type of annotation (e.g. Dbxref, gagflag)
            value: a string representing the content of the annotation
        """
        self.annotations.append([key, value])

    def gagflagged(self):
        """Returns a boolean indicating whether the GenePart contains a 'gagflag' annotation."""
        for anno in self.annotations:
            if anno[0] == "gag_flag":
                return True
        return False

    def length(self):
        """Returns the entire length of a feature."""
        length = 0
        for index_pair in self.indices:
            length += length_of_segment(index_pair)
        return length

    # used by .to_gff
    def get_score(self, i):
        """Returns the 'score' entry corresponding to a given index pair of a feature.

        Returns '.' if no score entry is present; this is the default value in .gff format.
        """
        if self.score and len(self.score) > i:
            return self.score[i]
        else:
            return "."

    # used by .to_gff
    # (CDS overrides this method)
    def get_phase(self, i):
        """Returns the phase corresponding to a given index pair of a feature.

        This method exists to be overridden by CDS; it simply returns '.'
        for other features as this is the default value in a .gff file.
        """
        return "."

    def adjust_indices(self, n, start_index=1):
        """Increments indices of GenePart.

        Optionally, only indices occurring after start_index are incremented.

        Args:
            n: integer by which to increment indices
            start_index: optional coordinate before which no indices will be changed.
        """
        for i, index_pair in enumerate(self.indices):
            if index_pair[0] >= start_index:
                self.indices[i] = adjust_index_pair(self.indices[i], n)
            elif index_pair[1] >= start_index:
                self.indices[i][1] += n

    def generate_attribute_entry(self, i):
        """Returns a string representing a GenePart's .gff attribute entry.

        Includes mandatory 'ID', 'Parent' fields as well as annotations.
        Args:
            i: index of the row of .gff data to be returned.
        """
        if len(self.identifier) <= i or self.parent_id is None:
            return None
        entry = "ID=" + str(self.identifier[i]) + ";"
        entry += "Parent=" + str(self.parent_id)
        for annot in self.annotations:
            entry += ';' + annot[0] + '=' + annot[1]
        entry += '\n'
        return entry

    def to_gff(self, seq_name, source):
        """Returns a string containing the .gff representation of a GenePart."""
        result = ""
        for i in xrange(len(self.indices)):
            result += seq_name + "\t" + source + "\t"
            result += self.feature_type + "\t" + str(self.indices[i][0])
            result += "\t" + str(self.indices[i][1]) + "\t"
            result += str(self.get_score(i)) + "\t" + self.strand + "\t"
            result += str(self.get_phase(i)) + "\t"
            result += self.generate_attribute_entry(i)
        return result


# Utility Functions

def length_of_segment(index_pair):
    """Returns the length in base pairs between two indices (inclusive)."""
    return math.fabs(index_pair[1] - index_pair[0]) + 1


def adjust_index_pair(index_pair, increment):
    """Returns pair of indices incremented by given number."""
    return [i + increment for i in index_pair]


def get_reversed_indices(indices):
    """Returns reversed list of indices.

    Each pair in the list is reversed, and the order of the
    pairs is also reversed.
    """
    rev_indices = [[i for i in ind[::-1]] for ind in indices[::-1]]
    return rev_indices


def one_line_indices_entry(indices, has_start, has_stop, feature_type):
    """Returns .tbl formatted entry for features with only one pair of coordinates."""
    output = ""
    if not has_start:
        output += "<"
    output += str(indices[0]) + "\t"
    if not has_stop:
        output += ">"
    output += str(indices[1]) + "\t"
    output += feature_type + "\n"
    return output


def write_tbl_entry(indices, strand, has_start, has_stop, feature_type, phase=0):
    """Returns .tbl-formatted string for a GenePart.

    Args:
        indices: a list of lists, each holding an index pair
        strand: either '+' or '-'
        has_start: a boolean indicating whether the feature has a start codon
        has_stop: a boolean indicating whether the feature has a stop codon
        feature_type: tbl feature type (i.e. CDS, mRNA, tRNA, etc)
        phase: optional argument indicating the phase of a CDS feature if not 0
    """
    output = ""
    if strand == "-":
        indices = get_reversed_indices(indices)
    if len(indices) == 1:
        output += one_line_indices_entry(indices[0], has_start, has_stop, feature_type)
    else:
        # Write first line of coordinates
        if not has_start:
            output += "<"
        output += str(indices[0][0]) + "\t" + str(indices[0][1]) + "\t"
<<<<<<< HEAD
        output += feature_type + "\n"
=======
        output += feature_type+"\n"
>>>>>>> 00db87c2
        # Write middle lines
        for index_pair in indices[1:-1]:
            output += str(index_pair[0]) + "\t" + str(index_pair[1]) + "\n"
        # Write last line of coordinates
        output += str(indices[-1][0]) + "\t"
        if not has_stop:
            output += ">"
        output += str(indices[-1][1]) + "\n"
    if feature_type == "CDS":
<<<<<<< HEAD
        output += "\t\t\tcodon_start\t" + str(phase + 1) + "\n"
    return output
=======
        output += "\t\t\t{0}\t{1}\n".format("codon_start", str(phase+1))
    return output
>>>>>>> 00db87c2
<|MERGE_RESOLUTION|>--- conflicted
+++ resolved
@@ -65,11 +65,7 @@
         all_attributes = []
         for i in xrange(length):
             all_attributes.append([self.indices[i][0], self.indices[i][1],
-<<<<<<< HEAD
                                    self.identifier[i]])
-=======
-                self.identifier[i]])
->>>>>>> 00db87c2
             if sort_scores:
                 all_attributes[i].append(self.score[i])
 
@@ -226,11 +222,7 @@
         if not has_start:
             output += "<"
         output += str(indices[0][0]) + "\t" + str(indices[0][1]) + "\t"
-<<<<<<< HEAD
         output += feature_type + "\n"
-=======
-        output += feature_type+"\n"
->>>>>>> 00db87c2
         # Write middle lines
         for index_pair in indices[1:-1]:
             output += str(index_pair[0]) + "\t" + str(index_pair[1]) + "\n"
@@ -240,10 +232,5 @@
             output += ">"
         output += str(indices[-1][1]) + "\n"
     if feature_type == "CDS":
-<<<<<<< HEAD
-        output += "\t\t\tcodon_start\t" + str(phase + 1) + "\n"
-    return output
-=======
-        output += "\t\t\t{0}\t{1}\n".format("codon_start", str(phase+1))
-    return output
->>>>>>> 00db87c2
+        output += "\t\t\t{0}\t{1}\n".format("codon_start", str(phase + 1))
+    return output