#!/usr/bin/env python

import unittest
from gff_reader import GffReader
from fasta_reader import FastaReader
import sqlite3

class TestStuff(unittest.TestCase):


    def test_gff_reader(self):
        test_reader = GffReader()
        stats = test_reader.summary_stats("test_files/test.gff")
        self.assertEqual("test_files/test.gff: 14 lines, 1 genes, 1 mRNA, 5 exons, 5 CDS, 1 start codons, 1 stop codons", stats)

<<<<<<< HEAD
    def test_gff_reader2(self):
        test_reader = GffReader()
        db = test_reader.load('test_files/test.gff')
        c = db.cursor()
        c.execute('SELECT * FROM gff')

=======
    def test_fasta_reader(self):
        test_reader = FastaReader()
        test_reader.read_sequences_into_db("test_files/test.fasta", "test.db")
        con = sqlite3.connect("test.db")
        cur = con.cursor()
        cur.execute("select * from Sequences")
        first_row = cur.fetchone()
        first_sequence_id = first_row[0]
        self.assertEqual("scaffold00080", first_sequence_id)
        first_sequence = first_row[1]
        self.assertEqual("ggaattCAgg", first_sequence[0:10])
        second_row = cur.fetchone()
        second_sequence_id = second_row[0]
        self.assertEqual("scaffold00081", second_sequence_id)
        second_sequence = second_row[1]
        self.assertEqual("gcagtttttCGCcGAAAACCCAGAAAAATGGCAAG", second_sequence[0:35])
        
        
        
>>>>>>> 2c5135c7

##########################
if __name__ == '__main__':
    unittest.main()<|MERGE_RESOLUTION|>--- conflicted
+++ resolved
@@ -13,14 +13,12 @@
         stats = test_reader.summary_stats("test_files/test.gff")
         self.assertEqual("test_files/test.gff: 14 lines, 1 genes, 1 mRNA, 5 exons, 5 CDS, 1 start codons, 1 stop codons", stats)
 
-<<<<<<< HEAD
     def test_gff_reader2(self):
         test_reader = GffReader()
         db = test_reader.load('test_files/test.gff')
         c = db.cursor()
         c.execute('SELECT * FROM gff')
 
-=======
     def test_fasta_reader(self):
         test_reader = FastaReader()
         test_reader.read_sequences_into_db("test_files/test.fasta", "test.db")
@@ -37,10 +35,7 @@
         self.assertEqual("scaffold00081", second_sequence_id)
         second_sequence = second_row[1]
         self.assertEqual("gcagtttttCGCcGAAAACCCAGAAAAATGGCAAG", second_sequence[0:35])
-        
-        
-        
->>>>>>> 2c5135c7
+
 
 ##########################
 if __name__ == '__main__':
